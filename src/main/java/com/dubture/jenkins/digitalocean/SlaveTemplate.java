/*
 * The MIT License (MIT)
 *
 * Copyright (c) 2014 robert.gruendler@dubture.com
 *               2016 Maxim Biro <nurupo.contributions@gmail.com>
 *               2017, 2021 Harald Sitter <sitter@kde.org>
 *
 * Permission is hereby granted, free of charge, to any person obtaining a copy
 * of this software and associated documentation files (the "Software"), to deal
 * in the Software without restriction, including without limitation the rights
 * to use, copy, modify, merge, publish, distribute, sublicense, and/or sell
 * copies of the Software, and to permit persons to whom the Software is
 * furnished to do so, subject to the following conditions:
 *
 * The above copyright notice and this permission notice shall be included in
 * all copies or substantial portions of the Software.
 *
 * THE SOFTWARE IS PROVIDED "AS IS", WITHOUT WARRANTY OF ANY KIND, EXPRESS OR
 * IMPLIED, INCLUDING BUT NOT LIMITED TO THE WARRANTIES OF MERCHANTABILITY,
 * FITNESS FOR A PARTICULAR PURPOSE AND NONINFRINGEMENT. IN NO EVENT SHALL THE
 * AUTHORS OR COPYRIGHT HOLDERS BE LIABLE FOR ANY CLAIM, DAMAGES OR OTHER
 * LIABILITY, WHETHER IN AN ACTION OF CONTRACT, TORT OR OTHERWISE, ARISING FROM,
 * OUT OF OR IN CONNECTION WITH THE SOFTWARE OR THE USE OR OTHER DEALINGS IN
 * THE SOFTWARE.
 */

package com.dubture.jenkins.digitalocean;

import java.io.IOException;
import java.util.Arrays;
import java.util.Collections;
import java.util.List;
import java.util.Map;
import java.util.Set;
import java.util.SortedMap;
import java.util.logging.Level;
import java.util.logging.Logger;

import javax.annotation.Nonnull;

import com.google.common.base.Strings;
import com.myjeeva.digitalocean.exception.DigitalOceanException;
import com.myjeeva.digitalocean.exception.RequestUnsuccessfulException;
import com.myjeeva.digitalocean.impl.DigitalOceanClient;
import com.myjeeva.digitalocean.pojo.Droplet;
import com.myjeeva.digitalocean.pojo.Image;
import com.myjeeva.digitalocean.pojo.Key;
import com.myjeeva.digitalocean.pojo.Region;
import com.myjeeva.digitalocean.pojo.Size;

import org.apache.commons.lang3.StringUtils;
import org.jenkinsci.plugins.cloudstats.ProvisioningActivity;
import org.kohsuke.stapler.DataBoundConstructor;
import org.kohsuke.stapler.QueryParameter;

import hudson.Extension;
import hudson.RelativePath;
import hudson.Util;
import hudson.model.Describable;
import hudson.model.Descriptor;
import hudson.model.Label;
import hudson.model.Node;
import hudson.model.labels.LabelAtom;
import hudson.util.FormValidation;
import hudson.util.ListBoxModel;
import jenkins.model.Jenkins;

/**
 * A {@link SlaveTemplate} represents the configuration values for creating a new agent via a DigitalOcean droplet.
 *
 * <p>Holds things like Image ID, sizeId and region used for the specific droplet.
 *
 * <p>The {@link SlaveTemplate#provision} method
 * is the main entry point to create a new droplet via the DigitalOcean API when a new agent needs to be provisioned.
 *
 * @author robert.gruendler@dubture.com
 */
@SuppressWarnings("unused")
public class SlaveTemplate implements Describable<SlaveTemplate> {

    private final String name;

    private final String labelString;

    private final int idleTerminationInMinutes;

    /**
     * The maximum number of executors that this agent will run.
     */
    private final int numExecutors;

    private final String labels;

    private final Boolean labellessJobsAllowed;

    private final Boolean imageByName;

    /**
     * The Image to be used for the droplet.
     */
    private final String imageId;

    /**
     * The specified droplet sizeId.
     */
    private final String sizeId;

    /**
     * The region for the droplet.
     */
    private final String regionId;

    private final String username;

    private final String workspacePath;

    private final Integer sshPort;

    private final Boolean setupPrivateNetworking;

    private final Integer instanceCap;

    private final Boolean installMonitoringAgent;

    private final String tags;

    /**
     * User-supplied data for configuring a droplet
     */
    private final String userData;

    /**
     * Setup script for preparing the new agent. Differs from userData in that Jenkins runs this script,
     * as opposed to the DigitalOcean provisioning process.
     */
    private final String initScript;

    private transient Set<LabelAtom> labelSet;

    private static final Logger LOGGER = Logger.getLogger(SlaveTemplate.class.getName());

    /**
     * Data is injected from the global Jenkins configuration via jelly.
     * @param name image name
     * @param imageId an image slug e.g. "debian-8-x64", or an integer e.g. of a backup, such as "12345678"
     * @param sizeId the image size e.g. "512mb" or "1gb"
     * @param regionId the region e.g. "nyc1"
     * @param username username to login
     * @param workspacePath path to the workspace
     * @param sshPort ssh port to be used
     * @param idleTerminationInMinutes how long to wait before destroying a agent
     * @param numExecutors the number of executors that this agent supports
     * @param labelString the label for this agent
     * @param labellessJobsAllowed if jobs without a label are allowed
     * @param instanceCap if the number of created instances is capped
     * @param installMonitoring whether expanded monitoring tool agent should be installed
     * @param tags the droplet tags
<<<<<<< HEAD
     * @param userData user data for DigitalOcean to apply when building the slave
     * @param initScript setup script to configure the slave
     * @param imageByName whether to resolve the image by name rather than id
=======
     * @param userData user data for DigitalOcean to apply when building the agent
     * @param initScript setup script to configure the agent
>>>>>>> c1b652ad
     */
    @DataBoundConstructor
    public SlaveTemplate(String name, String imageId, String sizeId, String regionId, String username, String workspacePath,
                         Integer sshPort, Boolean setupPrivateNetworking, String idleTerminationInMinutes, String numExecutors, String labelString,
                         Boolean labellessJobsAllowed, String instanceCap, Boolean installMonitoring, String tags,
                         String userData, String initScript, Boolean imageByName) {

        LOGGER.log(Level.INFO, "Creating SlaveTemplate with imageId = {0}, sizeId = {1}, regionId = {2}",
                new Object[] { imageId, sizeId, regionId});

        this.name = name;
        this.imageByName = imageByName;
        this.imageId = imageId;
        this.sizeId = sizeId;
        this.regionId = regionId;
        this.username = username;
        this.workspacePath = workspacePath;
        this.sshPort = sshPort;
        if (setupPrivateNetworking == null) {
            LOGGER.log(Level.WARNING, "Private networking configuration not set for Slavetemplate with imageid = {0}", new Object[]{imageId});
            this.setupPrivateNetworking = false;
        } else {
            this.setupPrivateNetworking = setupPrivateNetworking;
        }
        this.idleTerminationInMinutes = tryParseInteger(idleTerminationInMinutes, 10);
        this.numExecutors = tryParseInteger(numExecutors, 1);
        this.labelString = labelString;
        this.labellessJobsAllowed = labellessJobsAllowed;
        this.labels = Util.fixNull(labelString);
        this.instanceCap = Integer.parseInt(instanceCap);
        this.installMonitoringAgent = installMonitoring;
        this.tags = tags;

        this.userData = userData;
        this.initScript = initScript;

        readResolve();
    }


    public boolean isInstanceCapReachedLocal(String cloudName) {
        if (instanceCap == 0) {
            return false;
        }
        LOGGER.log(Level.INFO, "agent limit check");

        int count = 0;
        List<Node> nodes = Jenkins.getInstance().getNodes();
        for (Node n : nodes) {
            if (DropletName.isDropletInstanceOfSlave(n.getDisplayName(), cloudName, name)) {
                count++;
            }
        }

        return count >= instanceCap;
    }

    public boolean isInstanceCapReachedRemote(List<Droplet> droplets, String cloudName) throws DigitalOceanException {
        LOGGER.log(Level.INFO, "agent limit check");
        int count = 0;
        for (Droplet droplet : droplets) {
            if ((droplet.isActive() || droplet.isNew())) {
                if (DropletName.isDropletInstanceOfSlave(droplet.getName(), cloudName, name)) {
                    count++;
                }
            }
        }

        return count >= instanceCap;
    }

    public Slave provision(ProvisioningActivity.Id provisioningId,
                           String dropletName,
                           String cloudName,
                           String authToken,
                           String privateKey,
                           Integer sshKeyId,
                           List<Droplet> droplets,
                           Boolean usePrivateNetworking)
            throws IOException, RequestUnsuccessfulException, Descriptor.FormException {

        LOGGER.log(Level.INFO, "Provisioning agent...");

        try {
            LOGGER.log(Level.INFO, "Starting to provision digital ocean droplet using image: {0}, sizeId = {1}, regionId = {2}",
                    new Object[]{imageId, sizeId, regionId});

            if (isInstanceCapReachedLocal(cloudName) || isInstanceCapReachedRemote(droplets, cloudName)) {
                String msg = String.format("instance cap reached for %s in %s", dropletName, cloudName);
                LOGGER.log(Level.INFO, msg);
                throw new AssertionError(msg);
            }

            if (usePrivateNetworking == null) {
                LOGGER.log(Level.WARNING, "Private networking usage not set for Slavetemplate with imageid = {0}", new Object[]{imageId});
                usePrivateNetworking = false;
            }

            // create a new droplet
            Droplet droplet = new Droplet();
            droplet.setName(dropletName);
            droplet.setSize(sizeId);
            droplet.setRegion(new Region(regionId));
            droplet.setImage(DigitalOcean.newImage(authToken, imageId, imageByName));
            droplet.setKeys(Arrays.asList(new Key(sshKeyId)));
            droplet.setInstallMonitoring(installMonitoringAgent);
            droplet.setEnablePrivateNetworking(
                    (usePrivateNetworking == null ? false : usePrivateNetworking) || (setupPrivateNetworking == null ? false : setupPrivateNetworking)
            );
            droplet.setTags(Arrays.asList(Util.tokenize(Util.fixNull(tags))));

            if (!(userData == null || userData.trim().isEmpty())) {
                droplet.setUserData(userData);
            }

            LOGGER.log(Level.INFO, "Creating agent with new droplet " + dropletName);

            DigitalOceanClient apiClient = new DigitalOceanClient(authToken);
            Droplet createdDroplet = apiClient.createDroplet(droplet);

            return newSlave(provisioningId, cloudName, createdDroplet, privateKey);
        } catch (RuntimeException e) {
            throw e;
        } catch (Exception e) {
            String msg = String.format("Unexpected error raised during provisioning of %s:%n%s", dropletName, e.getMessage());
            LOGGER.log(Level.WARNING,  msg, e);
            throw new AssertionError(msg);
        }
    }

    /**
     * Create a new {@link Slave} from the given {@link Droplet}
     * @param droplet the droplet being created
     * @param privateKey the RSA private key being used
     * @return the provisioned {@link Slave}
     * @throws IOException
     * @throws Descriptor.FormException
     */
    private Slave newSlave(ProvisioningActivity.Id provisioningId, String cloudName, Droplet droplet, String privateKey) throws IOException, Descriptor.FormException {
        LOGGER.log(Level.INFO, "Creating new agent...");
        return new Slave(
                provisioningId,
                cloudName,
                droplet.getName(),
                "DigitalOceanComputer running on DigitalOcean with name: " + droplet.getName(),
                droplet.getId(),
                privateKey,
                username,
                workspacePath,
                sshPort,
                numExecutors,
                idleTerminationInMinutes,
                labels,
                new DigitalOceanComputerLauncher(),
                new RetentionStrategy(),
                Collections.emptyList(),
                Util.fixNull(initScript)
        );
    }

    @Extension
    public static final class DescriptorImpl extends Descriptor<SlaveTemplate> {
        @Nonnull
        @Override
        public String getDisplayName() {
            return "DigitalOcean Agent Template";
        }

        public FormValidation doCheckName(@QueryParameter String name) {
            if (Strings.isNullOrEmpty(name)) {
                return FormValidation.error("Must be set");
            } else if (!DropletName.isValidSlaveName(name)) {
                return FormValidation.error("Must consist of A-Z, a-z, 0-9 and . symbols");
            } else {
                return FormValidation.ok();
            }
        }

        public FormValidation doCheckUsername(@QueryParameter String username) {
            if (Strings.isNullOrEmpty(username)) {
                return FormValidation.error("Must be set");
            } else {
                return FormValidation.ok();
            }
        }

        public FormValidation doCheckWorkspacePath(@QueryParameter String workspacePath) {
            if (Strings.isNullOrEmpty(workspacePath)) {
                return FormValidation.error("Must be set");
            } else {
                return FormValidation.ok();
            }
        }

        private static FormValidation doCheckNonNegativeNumber(String stringNumber) {
            if (Strings.isNullOrEmpty(stringNumber)) {
                return FormValidation.error("Must be set");
            } else {
                int number;

                try {
                    number = Integer.parseInt(stringNumber);
                } catch (Exception e) {
                    return FormValidation.error("Must be a number");
                }

                if (number < 0) {
                    return FormValidation.error("Must be a non-negative number");
                }

                return FormValidation.ok();
            }
        }

        public FormValidation doCheckSshPort(@QueryParameter String sshPort) {
            return doCheckNonNegativeNumber(sshPort);
        }

        public FormValidation doCheckNumExecutors(@QueryParameter String numExecutors) {
            if (Strings.isNullOrEmpty(numExecutors)) {
                return FormValidation.error("Must be set");
            } else {
                int number;

                try {
                    number = Integer.parseInt(numExecutors);
                } catch (Exception e) {
                    return FormValidation.error("Must be a number");
                }

                if (number <= 0) {
                    return FormValidation.error("Must be a positive number");
                }

                return FormValidation.ok();
            }
        }

        public FormValidation doCheckIdleTerminationInMinutes(@QueryParameter String idleTerminationInMinutes) {
            if (Strings.isNullOrEmpty(idleTerminationInMinutes)) {
                return FormValidation.error("Must be set");
            } else {
                try {
                    //noinspection ResultOfMethodCallIgnored
                    Integer.parseInt(idleTerminationInMinutes);
                } catch (Exception e) {
                    return FormValidation.error("Must be a number");
                }

                return FormValidation.ok();
            }
        }

        public FormValidation doCheckInstanceCap(@QueryParameter String instanceCap) {
            return doCheckNonNegativeNumber(instanceCap);
        }

        public FormValidation doCheckSizeId(@RelativePath("..") @QueryParameter String authTokenCredentialId) {
            String authToken = DigitalOceanCloud.getAuthTokenFromCredentialId(authTokenCredentialId);
            return DigitalOceanCloud.DescriptorImpl.doCheckAuthToken(authToken);
        }

        public FormValidation doCheckImageId(@RelativePath("..") @QueryParameter String authTokenCredentialId) {
            String authToken = DigitalOceanCloud.getAuthTokenFromCredentialId(authTokenCredentialId);
            return DigitalOceanCloud.DescriptorImpl.doCheckAuthToken(authToken);
        }

        public FormValidation doCheckRegionId(@RelativePath("..") @QueryParameter String authTokenCredentialId) {
            String authToken = DigitalOceanCloud.getAuthTokenFromCredentialId(authTokenCredentialId);
            return DigitalOceanCloud.DescriptorImpl.doCheckAuthToken(authToken);
        }

        public ListBoxModel doFillSizeIdItems(@RelativePath("..") @QueryParameter String authTokenCredentialId) throws Exception {
            ListBoxModel model = new ListBoxModel();
            String authToken = DigitalOceanCloud.getAuthTokenFromCredentialId(authTokenCredentialId);
            if (StringUtils.isBlank(authToken)) {
              return model;
            }

            List<Size> availableSizes = DigitalOcean.getAvailableSizes(authToken);

            for (Size size : availableSizes) {
                model.add(DigitalOcean.buildSizeLabel(size), size.getSlug());
            }

            return model;
        }

        public ListBoxModel doFillImageIdItems(@RelativePath("..") @QueryParameter String authTokenCredentialId, @QueryParameter Boolean imageByName) throws Exception {
            ListBoxModel model = new ListBoxModel();
            final String authToken = DigitalOceanCloud.getAuthTokenFromCredentialId(authTokenCredentialId);
            if (StringUtils.isBlank(authToken)) {
              return model;
            }

            final SortedMap<String, Image> availableImages = imageByName ? DigitalOcean.getAvailableUserImages(authToken) : DigitalOcean.getAvailableImages(authToken);

            for (Map.Entry<String, Image> entry : availableImages.entrySet()) {
                final Image image = entry.getValue();

                // For non-snapshots, use the image ID instead of the slug (which isn't available anyway)
                // so that we can build images based upon backups.
                final String value = imageByName ? image.getName() : DigitalOcean.getImageIdentifier(image);

                model.add(entry.getKey(), value);
            }

            return model;
        }

        public ListBoxModel doFillRegionIdItems(@RelativePath("..") @QueryParameter String authTokenCredentialId) throws Exception {
            ListBoxModel model = new ListBoxModel();
            String authToken = DigitalOceanCloud.getAuthTokenFromCredentialId(authTokenCredentialId);
            if (StringUtils.isBlank(authToken)) {
              return model;
            }

            List<Region> availableSizes = DigitalOcean.getAvailableRegions(DigitalOceanCloud.getAuthTokenFromCredentialId(authTokenCredentialId));

            for (Region region : availableSizes) {
                model.add(region.getName(), region.getSlug());
            }

            return model;
        }
    }

    @SuppressWarnings("unchecked")
    public Descriptor<SlaveTemplate> getDescriptor() {
        return Jenkins.getInstance().getDescriptor(getClass());
    }

    public String getName() {
        return name;
    }

    public String getSizeId() {
        return sizeId;
    }

    public String getRegionId() {
        return regionId;
    }

    public String getLabels() {
        return labels;
    }

    public String getLabelString() {
        return labelString;
    }

    public boolean isLabellessJobsAllowed() {
        return labellessJobsAllowed;
    }

    public Set<LabelAtom> getLabelSet() {
        return labelSet;
    }

    public Boolean getImageByName() {
        return imageByName;
    }

    public String getImageId() {
        return imageId;
    }

    public String getUsername() {
        return username;
    }

    public String getWorkspacePath() {
        return workspacePath;
    }

    public int getNumExecutors() {
        return numExecutors;
    }

    public int getIdleTerminationInMinutes() {
        return idleTerminationInMinutes;
    }

    public int getInstanceCap() {
        return instanceCap;
    }

    public boolean isInstallMonitoring() {
        return installMonitoringAgent;
    }

    public String getTags() {
        return tags;
    }

    public String getUserData() {
        return userData;
    }

    public String getInitScript() {
        return initScript;
    }

    public int getSshPort() {
        return sshPort;
    }

    public boolean isSetupPrivateNetworking() { return setupPrivateNetworking; }

    private static int tryParseInteger(final String integerString, final int defaultValue) {
        try {
            return Integer.parseInt(integerString);
        }
        catch (NumberFormatException e) {
            LOGGER.log(Level.INFO, "Invalid integer {0}, defaulting to {1}", new Object[] {integerString, defaultValue});
            return defaultValue;
        }
    }

    protected Object readResolve() {
        labelSet = Label.parse(labels);
        return this;
    }
}<|MERGE_RESOLUTION|>--- conflicted
+++ resolved
@@ -155,14 +155,9 @@
      * @param instanceCap if the number of created instances is capped
      * @param installMonitoring whether expanded monitoring tool agent should be installed
      * @param tags the droplet tags
-<<<<<<< HEAD
-     * @param userData user data for DigitalOcean to apply when building the slave
+     * @param userData user data for DigitalOcean to apply when building the agent
      * @param initScript setup script to configure the slave
      * @param imageByName whether to resolve the image by name rather than id
-=======
-     * @param userData user data for DigitalOcean to apply when building the agent
-     * @param initScript setup script to configure the agent
->>>>>>> c1b652ad
      */
     @DataBoundConstructor
     public SlaveTemplate(String name, String imageId, String sizeId, String regionId, String username, String workspacePath,
